--- conflicted
+++ resolved
@@ -57,15 +57,8 @@
                  --exclude-files [FILE]... 'Exclude given files from coverage results has * wildcard'
                  --timeout -t [SECONDS] 'Integer for the maximum time in seconds without response from test before timeout (default is 1 minute).'")
             .args(&[
-<<<<<<< HEAD
-                Arg::from_usage("--count 'Counts the number of hits during line coverage'")
-                    .conflicts_with("no-count"),
                 Arg::from_usage("--format -f [FMT]   'Output format of coverage report'")
                     .possible_values(&Format::variants())
-=======
-                Arg::from_usage("--out -o [FMT]   'Output format of coverage report'")
-                    .possible_values(&OutputFile::variants())
->>>>>>> b4ed0e2b
                     .multiple(true),
                 Arg::from_usage("--root -r [DIR]  'Root directory containing Cargo.toml to use'")
                     .validator(is_dir),
